--- conflicted
+++ resolved
@@ -67,11 +67,7 @@
 
     if (event.target.id === 'loginButton') {
         console.log('Login button clicked. Element ID:', event.target.id);
-<<<<<<< HEAD
-        window.location.href = '/api/auth/login';
-=======
         window.location.href = `${window.DUNGEONMIND_CONFIG.DUNGEONMIND_API_URL}/api/auth/login`;
->>>>>>> 3f3a8a30
     }
 
     if (event.target.id === 'logoutButton') {
